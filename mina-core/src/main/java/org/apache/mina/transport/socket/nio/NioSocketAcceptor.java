/*
 *  Licensed to the Apache Software Foundation (ASF) under one
 *  or more contributor license agreements.  See the NOTICE file
 *  distributed with this work for additional information
 *  regarding copyright ownership.  The ASF licenses this file
 *  to you under the Apache License, Version 2.0 (the
 *  "License"); you may not use this file except in compliance
 *  with the License.  You may obtain a copy of the License at
 *
 *    http://www.apache.org/licenses/LICENSE-2.0
 *
 *  Unless required by applicable law or agreed to in writing,
 *  software distributed under the License is distributed on an
 *  "AS IS" BASIS, WITHOUT WARRANTIES OR CONDITIONS OF ANY
 *  KIND, either express or implied.  See the License for the
 *  specific language governing permissions and limitations
 *  under the License.
 *
 */
package org.apache.mina.transport.socket.nio;

import java.io.IOException;
import java.net.InetSocketAddress;
import java.net.ServerSocket;
import java.net.SocketAddress;
import java.net.StandardSocketOptions;
import java.nio.channels.SelectionKey;
import java.nio.channels.Selector;
import java.nio.channels.ServerSocketChannel;
import java.nio.channels.SocketChannel;
import java.nio.channels.spi.SelectorProvider;
import java.util.Collection;
import java.util.Iterator;
import java.util.concurrent.Executor;

import org.apache.mina.core.polling.AbstractPollingIoAcceptor;
import org.apache.mina.core.service.IoAcceptor;
import org.apache.mina.core.service.IoProcessor;
import org.apache.mina.core.service.IoService;
import org.apache.mina.core.service.SimpleIoProcessorPool;
import org.apache.mina.core.service.TransportMetadata;
import org.apache.mina.transport.socket.DefaultSocketSessionConfig;
import org.apache.mina.transport.socket.SocketAcceptor;
import org.apache.mina.transport.socket.SocketSessionConfig;

/**
 * {@link IoAcceptor} for socket transport (TCP/IP).  This class
 * handles incoming TCP/IP based socket connections.
 *
 * @author <a href="http://mina.apache.org">Apache MINA Project</a>
 */
public  class NioSocketAcceptor extends AbstractPollingIoAcceptor<NioSession, ServerSocketChannel>
    implements SocketAcceptor {

    protected volatile Selector selector;
    protected volatile SelectorProvider selectorProvider = null;

    /**
     * Constructor for {@link NioSocketAcceptor} using default parameters (multiple thread model).
     */
    public NioSocketAcceptor() {
        super(new DefaultSocketSessionConfig(), NioProcessor.class);
        ((DefaultSocketSessionConfig) getSessionConfig()).init(this);
    }

    /**
     * Constructor for {@link NioSocketAcceptor} using default parameters, and
     * given number of {@link NioProcessor} for multithreading I/O operations.
     *
     * @param processorCount the number of processor to create and place in a
     * {@link SimpleIoProcessorPool}
     */
    public NioSocketAcceptor(int processorCount) {
        super(new DefaultSocketSessionConfig(), NioProcessor.class, processorCount);
        ((DefaultSocketSessionConfig) getSessionConfig()).init(this);
    }

    /**
     *  Constructor for {@link NioSocketAcceptor} with default configuration but a
     *  specific {@link IoProcessor}, useful for sharing the same processor over multiple
     *  {@link IoService} of the same type.
     * @param processor the processor to use for managing I/O events
     */
    public NioSocketAcceptor(IoProcessor<NioSession> processor) {
        super(new DefaultSocketSessionConfig(), processor);
        ((DefaultSocketSessionConfig) getSessionConfig()).init(this);
    }

    /**
     *  Constructor for {@link NioSocketAcceptor} with a given {@link Executor} for handling
     *  connection events and a given {@link IoProcessor} for handling I/O events, useful for
     *  sharing the same processor and executor over multiple {@link IoService} of the same type.
     * @param executor the executor for connection
     * @param processor the processor for I/O operations
     */
    public NioSocketAcceptor(Executor executor, IoProcessor<NioSession> processor) {
        super(new DefaultSocketSessionConfig(), executor, processor);
        ((DefaultSocketSessionConfig) getSessionConfig()).init(this);
    }

    /**
     * Constructor for {@link NioSocketAcceptor} using default parameters, and
     * given number of {@link NioProcessor} for multithreading I/O operations, and
     * a custom SelectorProvider for NIO
     *
     * @param processorCount the number of processor to create and place in a
     * @param selectorProvider teh SelectorProvider to use
     * {@link SimpleIoProcessorPool}
     */
    public NioSocketAcceptor(int processorCount, SelectorProvider selectorProvider) {
        super(new DefaultSocketSessionConfig(), NioProcessor.class, processorCount, selectorProvider);
        ((DefaultSocketSessionConfig) getSessionConfig()).init(this);
        this.selectorProvider = selectorProvider;
    }

    /**
     * {@inheritDoc}
     */
    @Override
    protected void init() throws Exception {
        selector = Selector.open();
    }

    /**
     * {@inheritDoc}
     */
    @Override
    protected void init(SelectorProvider selectorProvider) throws Exception {
        this.selectorProvider = selectorProvider;

        if (selectorProvider == null) {
            selector = Selector.open();
        } else {
            selector = selectorProvider.openSelector();
        }
    }

    /**
     * {@inheritDoc}
     */
    @Override
    protected void handleUnbound(Collection<AcceptorOperationFuture> unboundFutures) throws Exception {
        // If we're on Java >= 11, unbindings may take effect only on the next select()
        // TODO: add a check (java.specification.version?) to do this only on a JVM >= 11?
        if (!unboundFutures.isEmpty()) {
            int selected = 0;
            try {
                // Simply select() would also work since wakeup() *was* called, but let's be explicit.
                selected = selector.selectNow();
            } finally {
                super.handleUnbound(unboundFutures); // Marks the futures as done
<<<<<<< HEAD
=======
                
>>>>>>> 9ce82a16
                if (hasUnbindings()) {
                    // Depending on when these new unbindings were added, their wakeup() call may just have been
                    // cancelled by the above select. Re-instate it, so that the next select will not block, as
                    // expected.
                    wakeup();
                }
            }
            if (selected > 0) {
                processHandles(selectedHandles());
            }
        } else {
            super.handleUnbound(unboundFutures);
        }
    }
<<<<<<< HEAD

=======
    
>>>>>>> 9ce82a16
    /**
     * {@inheritDoc}
     */
    @Override
    protected void destroy() throws Exception {
        if (selector != null) {
            selector.close();
        }
    }

    /**
     * {@inheritDoc}
     */
    @Override
    public TransportMetadata getTransportMetadata() {
        return NioSocketSession.METADATA;
    }

    /**
     * {@inheritDoc}
     */
    @Override
    public InetSocketAddress getLocalAddress() {
        return (InetSocketAddress) super.getLocalAddress();
    }

    /**
     * {@inheritDoc}
     */
    @Override
    public InetSocketAddress getDefaultLocalAddress() {
        return (InetSocketAddress) super.getDefaultLocalAddress();
    }

    /**
     * {@inheritDoc}
     */
    @Override
    public void setDefaultLocalAddress(InetSocketAddress localAddress) {
        setDefaultLocalAddress((SocketAddress) localAddress);
    }

    /**
     * {@inheritDoc}
     */
    @Override
    protected NioSession accept(IoProcessor<NioSession> processor, ServerSocketChannel handle) throws Exception {

        SelectionKey key = null;

        if (handle != null) {
            key = handle.keyFor(selector);
        }

        if ((key == null) || (!key.isValid()) || (!key.isAcceptable())) {
            return null;
        }

        // accept the connection from the client
        try {
            SocketChannel ch = handle.accept();

            if (ch == null) {
                return null;
            }

            return new NioSocketSession(this, processor, ch);
        } catch (Throwable t) {
            if(t.getMessage().equals("Too many open files")) {
                LOGGER.error("Error Calling Accept on Socket - Sleeping Acceptor Thread. Check the ulimit parameter", t);
                try {
                    // Sleep 50 ms, so that the select does not spin like crazy doing nothing but eating CPU
                    // This is typically what will happen if we don't have any more File handle on the server
                    // Check the ulimit parameter
                    // NOTE : this is a workaround, there is no way we can handle this exception in any smarter way...
                    Thread.sleep(50L);
                } catch (InterruptedException ie) {
                    // Nothing to do
                }
            } else {
                throw t;
            }

            // No session when we have met an exception
            return null;
        }
    }

    /**
     * {@inheritDoc}
     */
    @Override
    protected ServerSocketChannel open(SocketAddress localAddress) throws Exception {
        // Creates the listening ServerSocket

        SocketSessionConfig config = this.getSessionConfig();

        ServerSocketChannel channel = null;

        if (selectorProvider != null) {
            channel = selectorProvider.openServerSocketChannel();
        } else {
            channel = ServerSocketChannel.open();
        }

        boolean success = false;

        try {
            // This is a non blocking socket channel
            channel.configureBlocking(false);

            // Configure the server socket,
            ServerSocket socket = channel.socket();

            // Set the reuseAddress flag accordingly with the setting
            socket.setReuseAddress(isReuseAddress());

            // Set the SND BUFF
            if (config.getSendBufferSize() != -1 && channel.supportedOptions().contains(StandardSocketOptions.SO_SNDBUF)) {
                channel.setOption(StandardSocketOptions.SO_SNDBUF, config.getSendBufferSize());
            }

            // Set the RCV BUFF
            if (config.getReceiveBufferSize() != -1 && channel.supportedOptions().contains(StandardSocketOptions.SO_RCVBUF)) {
                channel.setOption(StandardSocketOptions.SO_RCVBUF, config.getReceiveBufferSize());
            }

<<<<<<< HEAD

=======
>>>>>>> 9ce82a16
            // and bind.
            try {
                socket.bind(localAddress, getBacklog());
            } catch (IOException ioe) {
                // Add some info regarding the address we try to bind to the
                // message
                String newMessage = "Error while binding on " + localAddress;
                Exception e = new IOException(newMessage, ioe);
<<<<<<< HEAD
=======
                
>>>>>>> 9ce82a16
                try {
                    // And close the channel
                    channel.close();
                } catch (IOException nested) {
                    e.addSuppressed(nested);
                }
<<<<<<< HEAD
=======

>>>>>>> 9ce82a16
                throw e;
            }

            // Register the channel within the selector for ACCEPT event
            channel.register(selector, SelectionKey.OP_ACCEPT);
            success = true;
        } finally {
            if (!success) {
                close(channel);
            }
        }
        return channel;
    }

    /**
     * {@inheritDoc}
     */
    @Override
    protected SocketAddress localAddress(ServerSocketChannel handle) throws Exception {
        return handle.socket().getLocalSocketAddress();
    }

    /**
     * Check if we have at least one key whose corresponding channels is
     * ready for I/O operations.
     *
     * This method performs a blocking selection operation.
     * It returns only after at least one channel is selected,
     * this selector's wakeup method is invoked, or the current thread
     * is interrupted, whichever comes first.
     *
     * @return The number of keys having their ready-operation set updated
     * @throws IOException If an I/O error occurs
     */
    @Override
    protected int select() throws Exception {
        return selector.select();
    }

    /**
     * {@inheritDoc}
     */
    @Override
    protected Iterator<ServerSocketChannel> selectedHandles() {
        return new ServerSocketChannelIterator(selector.selectedKeys());
    }

    /**
     * {@inheritDoc}
     */
    @Override
    protected void close(ServerSocketChannel handle) throws Exception {
        SelectionKey key = handle.keyFor(selector);

        if (key != null) {
            key.cancel();
        }

        handle.close();
    }

    /**
     * {@inheritDoc}
     */
    @Override
    protected void wakeup() {
        selector.wakeup();
    }

    /**
     * Defines an iterator for the selected-key Set returned by the
     * selector.selectedKeys(). It replaces the SelectionKey operator.
     */
    private static class ServerSocketChannelIterator implements Iterator<ServerSocketChannel> {
        /** The selected-key iterator */
        private final Iterator<SelectionKey> iterator;

        /**
         * Build a SocketChannel iterator which will return a SocketChannel instead of
         * a SelectionKey.
         *
         * @param selectedKeys The selector selected-key set
         */
        private ServerSocketChannelIterator(Collection<SelectionKey> selectedKeys) {
            iterator = selectedKeys.iterator();
        }

        /**
         * Tells if there are more SockectChannel left in the iterator
         * @return <tt>true</tt> if there is at least one more
         * SockectChannel object to read
         */
        @Override
        public boolean hasNext() {
            return iterator.hasNext();
        }

        /**
         * Get the next SocketChannel in the operator we have built from
         * the selected-key et for this selector.
         *
         * @return The next SocketChannel in the iterator
         */
        @Override
        public ServerSocketChannel next() {
            SelectionKey key = iterator.next();

            if (key.isValid() && key.isAcceptable()) {
                return (ServerSocketChannel) key.channel();
            }

            return null;
        }

        /**
         * Remove the current SocketChannel from the iterator
         */
        @Override
        public void remove() {
            iterator.remove();
        }
    }
}<|MERGE_RESOLUTION|>--- conflicted
+++ resolved
@@ -149,10 +149,7 @@
                 selected = selector.selectNow();
             } finally {
                 super.handleUnbound(unboundFutures); // Marks the futures as done
-<<<<<<< HEAD
-=======
                 
->>>>>>> 9ce82a16
                 if (hasUnbindings()) {
                     // Depending on when these new unbindings were added, their wakeup() call may just have been
                     // cancelled by the above select. Re-instate it, so that the next select will not block, as
@@ -167,11 +164,7 @@
             super.handleUnbound(unboundFutures);
         }
     }
-<<<<<<< HEAD
-
-=======
-    
->>>>>>> 9ce82a16
+
     /**
      * {@inheritDoc}
      */
@@ -299,10 +292,6 @@
                 channel.setOption(StandardSocketOptions.SO_RCVBUF, config.getReceiveBufferSize());
             }
 
-<<<<<<< HEAD
-
-=======
->>>>>>> 9ce82a16
             // and bind.
             try {
                 socket.bind(localAddress, getBacklog());
@@ -311,20 +300,14 @@
                 // message
                 String newMessage = "Error while binding on " + localAddress;
                 Exception e = new IOException(newMessage, ioe);
-<<<<<<< HEAD
-=======
                 
->>>>>>> 9ce82a16
                 try {
                     // And close the channel
                     channel.close();
                 } catch (IOException nested) {
                     e.addSuppressed(nested);
                 }
-<<<<<<< HEAD
-=======
-
->>>>>>> 9ce82a16
+
                 throw e;
             }
 
