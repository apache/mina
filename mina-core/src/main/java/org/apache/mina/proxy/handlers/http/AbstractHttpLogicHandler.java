/*
 *  Licensed to the Apache Software Foundation (ASF) under one
 *  or more contributor license agreements.  See the NOTICE file
 *  distributed with this work for additional information
 *  regarding copyright ownership.  The ASF licenses this file
 *  to you under the Apache License, Version 2.0 (the
 *  "License"); you may not use this file except in compliance
 *  with the License.  You may obtain a copy of the License at
 *
 *    http://www.apache.org/licenses/LICENSE-2.0
 *
 *  Unless required by applicable law or agreed to in writing,
 *  software distributed under the License is distributed on an
 *  "AS IS" BASIS, WITHOUT WARRANTIES OR CONDITIONS OF ANY
 *  KIND, either express or implied.  See the License for the
 *  specific language governing permissions and limitations
 *  under the License.
 *
 */
package org.apache.mina.proxy.handlers.http;

import java.io.UnsupportedEncodingException;
import java.util.HashMap;
import java.util.List;
import java.util.Map;

import org.apache.mina.core.buffer.IoBuffer;
import org.apache.mina.core.filterchain.IoFilter.NextFilter;
import org.apache.mina.core.future.ConnectFuture;
import org.apache.mina.core.future.IoFutureListener;
import org.apache.mina.core.session.IoSession;
import org.apache.mina.core.session.IoSessionInitializer;
import org.apache.mina.proxy.AbstractProxyLogicHandler;
import org.apache.mina.proxy.ProxyAuthException;
import org.apache.mina.proxy.session.ProxyIoSession;
import org.apache.mina.proxy.utils.IoBufferDecoder;
import org.apache.mina.proxy.utils.StringUtilities;
import org.slf4j.Logger;
import org.slf4j.LoggerFactory;

/**
 * AbstractHttpLogicHandler.java - Base class for HTTP proxy {@link AbstractProxyLogicHandler} implementations. 
 * Provides HTTP request encoding/response decoding functionality.
 * 
 * @author <a href="http://mina.apache.org">Apache MINA Project</a>
 * @since MINA 2.0.0-M3
 */
public abstract class AbstractHttpLogicHandler extends AbstractProxyLogicHandler {
    private static final Logger LOGGER = LoggerFactory.getLogger(AbstractHttpLogicHandler.class);

    private static final String DECODER = AbstractHttpLogicHandler.class.getName() + ".Decoder";

    private static final byte[] HTTP_DELIMITER = new byte[] { '\r', '\n', '\r', '\n' };

    private static final byte[] CRLF_DELIMITER = new byte[] { '\r', '\n' };

    // Parsing vars

    /**
     * Temporary buffer to accumulate the HTTP response from the proxy.
     */
    private IoBuffer responseData = null;

    /**
     * The parsed http proxy response
     */
    private HttpProxyResponse parsedResponse = null;

    /**
     * The content length of the proxy response.
     */
    private int contentLength = -1;

    // HTTP/1.1 vars

    /**
     * A flag that indicates that this is a HTTP/1.1 response with chunked data.and that some chunks are missing.   
     */
    private boolean hasChunkedData;

    /**
     * A flag that indicates that some chunks of data are missing to complete the HTTP/1.1 response.   
     */
    private boolean waitingChunkedData;

    /**
     * A flag that indicates that chunked data has been read and that we're now reading the footers.   
     */
    private boolean waitingFooters;

    /**
     * Contains the position of the entity body start in the <code>responseData</code> {@link IoBuffer}.
     */
    private int entityBodyStartPosition;

    /**
     * Contains the limit of the entity body start in the <code>responseData</code> {@link IoBuffer}.
     */
    private int entityBodyLimitPosition;

    /**
     * Creates a new {@link AbstractHttpLogicHandler}.
     * 
     * @param proxyIoSession the {@link ProxyIoSession} in use.
     */
    public AbstractHttpLogicHandler(final ProxyIoSession proxyIoSession) {
        super(proxyIoSession);
    }

    /**
     * Handles incoming data during the handshake process. Should consume only the
     * handshake data from the buffer, leaving any extra data in place.
     * 
     * @param nextFilter the next filter
     * @param buf the buffer holding received data
     */
    @Override
    public synchronized void messageReceived(final NextFilter nextFilter, final IoBuffer buf) throws ProxyAuthException {
        LOGGER.debug(" messageReceived()");

        IoBufferDecoder decoder = (IoBufferDecoder) getSession().getAttribute(DECODER);
        if (decoder == null) {
            decoder = new IoBufferDecoder(HTTP_DELIMITER);
            getSession().setAttribute(DECODER, decoder);
        }

        try {
            if (parsedResponse == null) {

                responseData = decoder.decodeFully(buf);
                if (responseData == null) {
                    return;
                }

                // Handle the response                                
                String responseHeader = responseData.getString(getProxyIoSession().getCharset().newDecoder());
                entityBodyStartPosition = responseData.position();

                LOGGER.debug("  response header received:\n{}",
                        responseHeader.replace("\r", "\\r").replace("\n", "\\n\n"));

                // Parse the response
                parsedResponse = decodeResponse(responseHeader);

                // Is handshake complete ?
                if (parsedResponse.getStatusCode() == 200
                        || (parsedResponse.getStatusCode() >= 300 && parsedResponse.getStatusCode() <= 307)) {
                    buf.position(0);
                    setHandshakeComplete();
                    return;
                }

                String contentLengthHeader = StringUtilities.getSingleValuedHeader(parsedResponse.getHeaders(),
                        "Content-Length");

                if (contentLengthHeader == null) {
                    contentLength = 0;
                } else {
                    contentLength = Integer.parseInt(contentLengthHeader.trim());
                    decoder.setContentLength(contentLength, true);
                }
            }

            if (!hasChunkedData) {
                if (contentLength > 0) {
                    IoBuffer tmp = decoder.decodeFully(buf);
                    if (tmp == null) {
                        return;
                    }
                    responseData.setAutoExpand(true);
                    responseData.put(tmp);
                    contentLength = 0;
                }

                if ("chunked".equalsIgnoreCase(StringUtilities.getSingleValuedHeader(parsedResponse.getHeaders(),
                        "Transfer-Encoding"))) {
                    // Handle Transfer-Encoding: Chunked
                    LOGGER.debug("Retrieving additional http response chunks");
                    hasChunkedData = true;
                    waitingChunkedData = true;
                }
            }

            if (hasChunkedData) {
                // Read chunks
                while (waitingChunkedData) {
                    if (contentLength == 0) {
                        decoder.setDelimiter(CRLF_DELIMITER, false);
                        IoBuffer tmp = decoder.decodeFully(buf);
                        if (tmp == null) {
                            return;
                        }

                        String chunkSize = tmp.getString(getProxyIoSession().getCharset().newDecoder());
                        int pos = chunkSize.indexOf(';');
                        if (pos >= 0) {
                            chunkSize = chunkSize.substring(0, pos);
                        } else {
                            chunkSize = chunkSize.substring(0, chunkSize.length() - 2);
                        }
                        contentLength = Integer.decode("0x" + chunkSize);
                        if (contentLength > 0) {
                            contentLength += 2; // also read chunk's trailing CRLF
                            decoder.setContentLength(contentLength, true);
                        }
                    }

                    if (contentLength == 0) {
                        waitingChunkedData = false;
                        waitingFooters = true;
                        entityBodyLimitPosition = responseData.position();
                        break;
                    }

                    IoBuffer tmp = decoder.decodeFully(buf);
                    if (tmp == null) {
                        return;
                    }
                    contentLength = 0;
                    responseData.put(tmp);
                    buf.position(buf.position());
                }

                // Read footers
                while (waitingFooters) {
                    decoder.setDelimiter(CRLF_DELIMITER, false);
                    IoBuffer tmp = decoder.decodeFully(buf);
                    if (tmp == null) {
                        return;
                    }

                    if (tmp.remaining() == 2) {
                        waitingFooters = false;
                        break;
                    }

                    // add footer to headers                    
                    String footer = tmp.getString(getProxyIoSession().getCharset().newDecoder());
                    String[] f = footer.split(":\\s?", 2);
                    StringUtilities.addValueToHeader(parsedResponse.getHeaders(), f[0], f[1], false);
                    responseData.put(tmp);
                    responseData.put(CRLF_DELIMITER);
                }
            }

            responseData.flip();

            LOGGER.debug("  end of response received:\n{}",
                    responseData.getString(getProxyIoSession().getCharset().newDecoder()));

            // Retrieve entity body content
            responseData.position(entityBodyStartPosition);
            responseData.limit(entityBodyLimitPosition);
            parsedResponse.setBody(responseData.getString(getProxyIoSession().getCharset().newDecoder()));

            // Free the response buffer
            responseData.free();
            responseData = null;

            handleResponse(parsedResponse);

            parsedResponse = null;
            hasChunkedData = false;
            contentLength = -1;
            decoder.setDelimiter(HTTP_DELIMITER, true);

            if (!isHandshakeComplete()) {
                doHandshake(nextFilter);
            }
        } catch (Exception ex) {
            if (ex instanceof ProxyAuthException) {
                throw (ProxyAuthException) ex;
            }

            throw new ProxyAuthException("Handshake failed", ex);
        }
    }

    /**
     * Handles a HTTP response from the proxy server.
     * 
     * @param response The response.
     * @throws ProxyAuthException If we get an error during the proxy authentication
     */
    public abstract void handleResponse(final HttpProxyResponse response) throws ProxyAuthException;

    /**
     * Calls writeRequest0(NextFilter, HttpProxyRequest) to write the request. 
     * If needed a reconnection to the proxy is done previously.
     * 
     * @param nextFilter the next filter
     * @param request the http request
     */
    public void writeRequest(final NextFilter nextFilter, final HttpProxyRequest request) {
        ProxyIoSession proxyIoSession = getProxyIoSession();

        if (proxyIoSession.isReconnectionNeeded()) {
            reconnect(nextFilter, request);
        } else {
            writeRequest0(nextFilter, request);
        }
    }

    /**
     * Encodes a HTTP request and sends it to the proxy server.
     * 
     * @param nextFilter the next filter
     * @param request the http request
     */
    private void writeRequest0(final NextFilter nextFilter, final HttpProxyRequest request) {
        try {
            String data = request.toHttpString();
            IoBuffer buf = IoBuffer.wrap(data.getBytes(getProxyIoSession().getCharsetName()));

            LOGGER.debug("   write:\n{}", data.replace("\r", "\\r").replace("\n", "\\n\n"));

            writeData(nextFilter, buf);

        } catch (UnsupportedEncodingException ex) {
            closeSession("Unable to send HTTP request: ", ex);
        }
    }

    /**
     * Method to reconnect to the proxy when it decides not to maintain the connection 
     * during handshake.
     * 
     * @param nextFilter the next filter
     * @param request the http request
     */
    private void reconnect(final NextFilter nextFilter, final HttpProxyRequest request) {
        LOGGER.debug("Reconnecting to proxy ...");

        final ProxyIoSession proxyIoSession = getProxyIoSession();

        // Fires reconnection
        proxyIoSession.getConnector().connect(new IoSessionInitializer<ConnectFuture>() {
            @Override
            public void initializeSession(final IoSession session, ConnectFuture future) {
                LOGGER.debug("Initializing new session: {}", session);
                session.setAttribute(ProxyIoSession.PROXY_SESSION, proxyIoSession);
                proxyIoSession.setSession(session);
                LOGGER.debug("  setting up proxyIoSession: {}", proxyIoSession);
<<<<<<< HEAD
				// Reconnection is done so we send the
				// request to the proxy
				proxyIoSession.setReconnectionNeeded(false);
				writeRequest0(nextFilter, request);
=======
                future.addListener(new IoFutureListener<ConnectFuture>() {
                    @Override
                    public void operationComplete(ConnectFuture future) {
                        // Reconnection is done so we send the
                        // request to the proxy
                        proxyIoSession.setReconnectionNeeded(false);
                        writeRequest0(nextFilter, request);
                    }
                });
>>>>>>> e470ef5f
            }
        });
    }

    /**
     * Parse a HTTP response from the proxy server.
     * 
     * @param response The response string.
     * @return The decoded HttpResponse
     * @throws Exception If we get an error while decoding the response
     */
    protected HttpProxyResponse decodeResponse(final String response) throws Exception {
        LOGGER.debug("  parseResponse()");

        // Break response into lines
        String[] responseLines = response.split(HttpProxyConstants.CRLF);

        // Status-Line = HTTP-Version SP Status-Code SP Reason-Phrase CRLF
        // BUG FIX : Trimed to prevent failures with some proxies that add 
        // extra space chars like "Microsoft-IIS/5.0" ...
        String[] statusLine = responseLines[0].trim().split(" ", 2);

        if (statusLine.length < 2) {
            throw new Exception("Invalid response status line (" + statusLine + "). Response: " + response);
        }

        // Status line [1] is 3 digits, space and optional error text
        if (!statusLine[1].matches("^\\d\\d\\d.*")) {
            throw new Exception("Invalid response code (" + statusLine[1] + "). Response: " + response);
        }

        Map<String, List<String>> headers = new HashMap<>();

        for (int i = 1; i < responseLines.length; i++) {
            String[] args = responseLines[i].split(":\\s?", 2);
            StringUtilities.addValueToHeader(headers, args[0], args[1], false);
        }

        return new HttpProxyResponse(statusLine[0], statusLine[1], headers);
    }
}<|MERGE_RESOLUTION|>--- conflicted
+++ resolved
@@ -341,22 +341,11 @@
                 session.setAttribute(ProxyIoSession.PROXY_SESSION, proxyIoSession);
                 proxyIoSession.setSession(session);
                 LOGGER.debug("  setting up proxyIoSession: {}", proxyIoSession);
-<<<<<<< HEAD
-				// Reconnection is done so we send the
-				// request to the proxy
-				proxyIoSession.setReconnectionNeeded(false);
-				writeRequest0(nextFilter, request);
-=======
-                future.addListener(new IoFutureListener<ConnectFuture>() {
-                    @Override
-                    public void operationComplete(ConnectFuture future) {
-                        // Reconnection is done so we send the
-                        // request to the proxy
-                        proxyIoSession.setReconnectionNeeded(false);
-                        writeRequest0(nextFilter, request);
-                    }
-                });
->>>>>>> e470ef5f
+				        // Reconnection is done so we send the
+				        // request to the proxy
+				        proxyIoSession.setReconnectionNeeded(false);
+				        writeRequest0(nextFilter, request);
+
             }
         });
     }
